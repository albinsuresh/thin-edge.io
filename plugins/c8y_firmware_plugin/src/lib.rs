use anyhow::Context;
use c8y_firmware_manager::FirmwareManagerBuilder;
use c8y_firmware_manager::FirmwareManagerConfig;
use c8y_http_proxy::credentials::C8YJwtRetriever;
use std::path::PathBuf;
use tedge_actors::Runtime;
use tedge_api::mqtt_topics::DeviceTopicId;
use tedge_api::mqtt_topics::EntityTopicId;
use tedge_api::mqtt_topics::MqttSchema;
use tedge_api::mqtt_topics::Service;
use tedge_config::system_services::get_log_level;
use tedge_config::system_services::set_log_level;
use tedge_config::TEdgeConfig;
use tedge_config::DEFAULT_TEDGE_CONFIG_PATH;
use tedge_downloader_ext::DownloaderActor;
use tedge_health_ext::HealthMonitorBuilder;
use tedge_mqtt_ext::MqttActorBuilder;
use tedge_signal_ext::SignalActor;
use tracing::log::warn;

const PLUGIN_NAME: &str = "c8y-firmware-plugin";

const AFTER_HELP_TEXT: &str = r#"`c8y-firmware-plugin` subscribes to `c8y/s/ds` listening for firmware operation requests (message `515`).
Notifying the Cumulocity tenant of their progress (messages `501`, `502` and `503`).
During a successful operation, `c8y-firmware-plugin` updates the installed firmware info in Cumulocity tenant with SmartREST message `115`.

The thin-edge `CONFIG_DIR` is used to find where:
  * to store temporary files on download: `tedge config get tmp.path`,
  * to log operation errors and progress: `tedge config get log.path`,
  * to connect the MQTT bus: `tedge config get mqtt.bind.port`,
  * to timeout pending operations: `tedge config get firmware.child.update.timeout"#;

#[derive(Debug, clap::Parser)]
#[clap(
name = clap::crate_name!(),
version = clap::crate_version!(),
about = clap::crate_description!(),
after_help = AFTER_HELP_TEXT
)]
pub struct FirmwarePluginOpt {
    /// Turn-on the debug log level.
    ///
    /// If off only reports ERROR, WARN, and INFO
    /// If on also reports DEBUG
    #[clap(long)]
    pub debug: bool,

    /// Create required directories
    #[clap(short, long)]
    pub init: bool,

    #[clap(long = "config-dir", default_value = DEFAULT_TEDGE_CONFIG_PATH)]
    pub config_dir: PathBuf,
}

pub async fn run(firmware_plugin_opt: FirmwarePluginOpt) -> Result<(), anyhow::Error> {
    // Load tedge config from the provided location
    let tedge_config_location =
        tedge_config::TEdgeConfigLocation::from_custom_root(&firmware_plugin_opt.config_dir);
    let log_level = if firmware_plugin_opt.debug {
        tracing::Level::DEBUG
    } else {
        get_log_level(PLUGIN_NAME, &tedge_config_location.tedge_config_root_path)?
    };

    set_log_level(log_level);

    let tedge_config = tedge_config::TEdgeConfig::try_new(tedge_config_location)?;

    if firmware_plugin_opt.init {
        warn!("This --init option has been deprecated and will be removed in a future release");
        Ok(())
    } else {
        run_with(tedge_config).await
    }
}

async fn run_with(tedge_config: TEdgeConfig) -> Result<(), anyhow::Error> {
    let runtime_events_logger = None;
    let mut runtime = Runtime::try_new(runtime_events_logger).await?;

    // Create actor instances
    let mqtt_config = tedge_config.mqtt_config()?;
<<<<<<< HEAD
    let mut jwt_actor = C8YJwtRetriever::builder(
        mqtt_config.clone(),
        tedge_config.c8y.bridge.topic_prefix.clone(),
    );
    let mut timer_actor = TimerActor::builder();
=======
    let mut jwt_actor = C8YJwtRetriever::builder(mqtt_config.clone());
>>>>>>> bcb637bf
    let identity = tedge_config.http.client.auth.identity()?;
    let mut downloader_actor = DownloaderActor::new(identity).builder();
    let mut mqtt_actor = MqttActorBuilder::new(mqtt_config.clone().with_session_name(PLUGIN_NAME));

    //Instantiate health monitor actor
    // TODO: take a user-configurable service topic id
    let mqtt_device_topic_id = &tedge_config
        .mqtt
        .device_topic_id
        .parse::<EntityTopicId>()
        .unwrap();

    let service_topic_id = mqtt_device_topic_id
        .to_default_service_topic_id(PLUGIN_NAME)
        .with_context(|| {
            format!(
                "Device topic id {mqtt_device_topic_id} currently needs default scheme, e.g: 'device/DEVICE_NAME//'",
            )
        })?;
    let service = Service {
        service_topic_id,
        device_topic_id: DeviceTopicId::new(mqtt_device_topic_id.clone()),
    };
    let mqtt_schema = MqttSchema::with_root(tedge_config.mqtt.topic_root.to_string());
    let health_actor = HealthMonitorBuilder::from_service_topic_id(
        service,
        &mut mqtt_actor,
        &mqtt_schema,
        &tedge_config.service,
    );

    // Instantiate firmware manager actor
    let firmware_manager_config = FirmwareManagerConfig::from_tedge_config(&tedge_config)?;
    let firmware_actor = FirmwareManagerBuilder::try_new(
        firmware_manager_config,
        &mut mqtt_actor,
        &mut jwt_actor,
        &mut downloader_actor,
    )?;

    // Shutdown on SIGINT
    let signal_actor = SignalActor::builder(&runtime.get_handle());

    // Run the actors
    runtime.spawn(signal_actor).await?;
    runtime.spawn(mqtt_actor).await?;
    runtime.spawn(jwt_actor).await?;
    runtime.spawn(downloader_actor).await?;
    runtime.spawn(firmware_actor).await?;
    runtime.spawn(health_actor).await?;

    runtime.run_to_completion().await?;

    Ok(())
}<|MERGE_RESOLUTION|>--- conflicted
+++ resolved
@@ -81,15 +81,10 @@
 
     // Create actor instances
     let mqtt_config = tedge_config.mqtt_config()?;
-<<<<<<< HEAD
     let mut jwt_actor = C8YJwtRetriever::builder(
         mqtt_config.clone(),
         tedge_config.c8y.bridge.topic_prefix.clone(),
     );
-    let mut timer_actor = TimerActor::builder();
-=======
-    let mut jwt_actor = C8YJwtRetriever::builder(mqtt_config.clone());
->>>>>>> bcb637bf
     let identity = tedge_config.http.client.auth.identity()?;
     let mut downloader_actor = DownloaderActor::new(identity).builder();
     let mut mqtt_actor = MqttActorBuilder::new(mqtt_config.clone().with_session_name(PLUGIN_NAME));
