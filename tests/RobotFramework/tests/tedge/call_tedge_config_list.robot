--- conflicted
+++ resolved
@@ -196,9 +196,10 @@
     ${set}    Execute Command    tedge config list
     Should Contain    ${set}    run.path=/run1
 
-<<<<<<< HEAD
-    Execute Command    sudo tedge config unset run.path    #Undo the change by using the 'unset' command, value returns to default one
-    ${unset}     Execute Command    tedge config list
+    #Undo the change by using the 'unset' command, value returns to default one
+    Execute Command
+    ...    sudo tedge config unset run.path
+    ${unset}    Execute Command    tedge config list
     Should Contain    ${unset}    run.path=/run
 
 set/unset firmware.child.update.timeout
@@ -289,11 +290,4 @@
 
     Execute Command    sudo tedge config unset software.plugin.default    #Undo the change by using the 'unset' command, value returns to default one
     ${unset}     Execute Command    tedge config list
-    Should Not Contain    ${unset}    software.plugin.default=
-=======
-    #Undo the change by using the 'unset' command, value returns to default one
-    Execute Command
-    ...    sudo tedge config unset run.path
-    ${unset}    Execute Command    tedge config list
-    Should Contain    ${unset}    run.path=/run
->>>>>>> d2063d53
+    Should Not Contain    ${unset}    software.plugin.default=